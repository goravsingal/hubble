from setuptools import setup, find_packages
import platform

try:
    import distro
    distro, version, _ = distro.linux_distribution(full_distribution_name=False)
except ImportError:
    distro = version = ''

platform_name=platform.system()

# Default to CentOS7
data_files = [('/usr/lib/systemd/system', ['pkg/source/hubble.service']),
              ('/etc/hubble', ['conf/hubble']), ]

build_dependencies = [
    'distro',
    'msgpack',
    'pyyaml',
    'objgraph',
    'pycryptodome',
    'cryptography',
    'pyopenssl',
    'requests>=2.13.0',
    'daemon',
<<<<<<< HEAD
    'pygit2==0.27.2',
=======
    'pygit2',
>>>>>>> b6c8d423
    'gitpython',
    'pyinotify',
    'cffi',
    'croniter',
    'vulners',
    'ntplib',
    'patch==1.*',
    'packaging',
    'pyparsing'
]

if distro == 'redhat' or distro == 'centos':
    if version.startswith('6'):
        data_files = [('/etc/init.d', ['pkg/hubble']),
                      ('/etc/hubble', ['conf/hubble']), ]
    elif version.startswith('7'):
        data_files = [('/usr/lib/systemd/system', ['pkg/source/hubble.service']),
                      ('/etc/hubble', ['conf/hubble']), ]
elif distro == 'Amazon Linux AMI':
    data_files = [('/etc/init.d', ['pkg/hubble']),
                  ('/etc/hubble', ['conf/hubble']), ]

if platform_name == 'Windows':
    build_dependencies.remove('pyinotify')

def _hubble_version():
    try:
        from hubblestack.version import __version__
        return __version__
    except:
        pass
    return 'unknown'

setup(
    name='hubblestack',
    version=_hubble_version(),
    description='Modular, open-source security compliance framework',
    author='Colton Myers',
    author_email='colton.myers@gmail.com',
    maintainer='Colton Myers',
    maintainer_email='colton.myers@gmail.com',
    url='https://hubblestack.io',
    license='Apache 2.0',
    packages=find_packages(),
    entry_points={
        'console_scripts': [
            'hubble = hubblestack.daemon:run',
        ],
    },
    install_requires=build_dependencies,
    data_files=data_files,
    classifiers=[
        'Development Status :: 4 - Beta',
        'Environment :: Console',
        'Intended Audience :: System Administrators',
        'License :: OSI Approved :: Apache Software License',
        'Natural Language :: English',
        'Operating System :: Unix',
        'Operating System :: POSIX',
        'Operating System :: POSIX :: Linux',
        'Operating System :: Microsoft :: Windows',
        'Programming Language :: Python',
        'Programming Language :: Python :: 2.6',
        'Programming Language :: Python :: 2.7',
        'Topic :: Security',
        'Topic :: System',
        'Topic :: System :: Logging',
        'Topic :: System :: Monitoring',
        'Topic :: System :: Systems Administration',
    ],
)<|MERGE_RESOLUTION|>--- conflicted
+++ resolved
@@ -23,11 +23,7 @@
     'pyopenssl',
     'requests>=2.13.0',
     'daemon',
-<<<<<<< HEAD
-    'pygit2==0.27.2',
-=======
     'pygit2',
->>>>>>> b6c8d423
     'gitpython',
     'pyinotify',
     'cffi',
