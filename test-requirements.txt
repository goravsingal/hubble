--- conflicted
+++ resolved
@@ -1,11 +1,8 @@
-<<<<<<< HEAD
-
 argparse
 Crypto
 daemon
 logging
 pprint
-=======
 backports-abc
 bandit
 certifi
@@ -22,9 +19,7 @@
 msgpack
 ntplib
 pycrypto
->>>>>>> 6eca3ede
 pyinotify
-pylint
 pytest
 pytest-cov
 pytest-html
@@ -34,19 +29,12 @@
 pyyaml
 requests
 salt-ssh
-<<<<<<< HEAD
 pylint
 saltpylint
-=======
->>>>>>> 6eca3ede
 singledispatch
 six
 smmap2
 tornado
 urllib3
-<<<<<<< HEAD
 vulners
-=======
-vulners
-pyOpenSSL
->>>>>>> 6eca3ede
+pyOpenSSL