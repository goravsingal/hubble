# -*- coding: utf-8 -*-
"""
Logging for the hubble daemon
"""

from __future__ import print_function

import logging
import time
import copy

import hubblestack.splunklogging

# These patterns will not be logged by "conf_publisher" and "emit_to_splunk"
PATTERNS_TO_FILTER = ["password", "token", "passphrase", "privkey", "keyid", "s3.key"]

# While hubble doesn't use these, salt modules can, so let's define them anyway
SPLUNK = logging.SPLUNK = 25
PROFILE = logging.PROFILE = 15
TRACE = logging.TRACE = 5
GARBAGE = logging.GARBAGE = 1
QUIET = logging.QUIET = 1000

LOG_LEVELS = {
    'all': logging.NOTSET,
    'debug': logging.DEBUG,
    'error': logging.ERROR,
    'critical': logging.CRITICAL,
    'garbage': GARBAGE,
    'info': logging.INFO,
    'profile': PROFILE,
    'quiet': QUIET,
    'trace': TRACE,
    'warning': logging.WARNING,
}

logging.addLevelName(SPLUNK, 'SPLUNK')
logging.addLevelName(QUIET, 'QUIET')
logging.addLevelName(PROFILE, 'PROFILE')
logging.addLevelName(TRACE, 'TRACE')
logging.addLevelName(GARBAGE, 'GARBAGE')


def _splunk(self, message, *args, **kwargs):
    if self.isEnabledFor(logging.SPLUNK):
        self._log(logging.SPLUNK, message, args, **kwargs)


def _quiet(self, message, *args, **kwargs):
    if self.isEnabledFor(logging.QUIET):
        self._log(logging.QUIET, message, args, **kwargs)


def _profile(self, message, *args, **kwargs):
    if self.isEnabledFor(logging.PROFILE):
        self._log(logging.PROFILE, message, args, **kwargs)


def _trace(self, message, *args, **kwargs):
    if self.isEnabledFor(logging.TRACE):
        self._log(logging.TRACE, message, args, **kwargs)


def _garbage(self, message, *args, **kwargs):
    if self.isEnabledFor(logging.GARBAGE):
        self._log(logging.GARBAGE, message, args, **kwargs)


logging.Logger.splunk = _splunk
logging.Logger.quiet = _quiet
logging.Logger.profile = _profile
logging.Logger.trace = _trace
logging.Logger.garbage = _garbage

SPLUNK_HANDLER = None


class MockRecord(object):
    def __init__(self, message, levelname, asctime, name):
        self.message = message
        self.levelname = levelname
        self.asctime = asctime
        self.name = name


# Set up an early log handler for use while we're generating config.
# Will be removed when we set up the console or file logger.
TEMP_HANDLER = logging.StreamHandler()
TEMP_HANDLER.setLevel(logging.INFO)
TEMP_HANDLER.setFormatter( logging.Formatter('%(asctime)s %(levelname)s %(name)s: %(message)s') )
logging.root.handlers.insert(0, TEMP_HANDLER)


def _remove_temp_handler():
    """
    Remove temporary handler if it exists
    """
    if TEMP_HANDLER and TEMP_HANDLER in logging.root.handlers:
        logging.root.handlers.remove(TEMP_HANDLER)


def setup_console_logger(log_level='error',
                         log_format='%(asctime)s [%(levelname)-5s] %(message)s',
                         date_format='%H:%M:%S'):
    """
    Sets up logging to STDERR, allowing for configurable level, format, and
    date format.
    """
    _remove_temp_handler()
    rootlogger = logging.getLogger()

    handler = logging.StreamHandler()
    handler.setLevel(LOG_LEVELS.get(log_level, logging.ERROR))

    formatter = logging.Formatter(log_format, date_format)

    handler.setFormatter(formatter)

    rootlogger.addHandler(handler)


def setup_file_logger(log_file,
                      log_level='error',
                      log_format='%(asctime)s,%(msecs)03d [%(levelname)-5s] [%(name)s:%(lineno)d]  %(message)s',
                      date_format='%Y-%m-%d %H:%M:%S',
                      max_bytes=100000000,
                      backup_count=1):
    """
    Sets up logging to a file. By default will auto-rotate those logs every
    100MB and keep one backup.
    """
    _remove_temp_handler()
    rootlogger = logging.getLogger()

    handler = logging.handlers.RotatingFileHandler(log_file, maxBytes=max_bytes, backupCount=backup_count)
    handler.setLevel(LOG_LEVELS.get(log_level, logging.ERROR))

    formatter = logging.Formatter(log_format, date_format)

    handler.setFormatter(formatter)

    rootlogger.addHandler(handler)


def setup_splunk_logger():
    """
    Sets up logging to splunk.
    """
    _remove_temp_handler()
    rootlogger = logging.getLogger()

    handler = hubblestack.splunklogging.SplunkHandler()
    handler.setLevel(logging.SPLUNK)

    rootlogger.addHandler(handler)

    global SPLUNK_HANDLER
    SPLUNK_HANDLER = handler


<<<<<<< HEAD
def emit_to_splunk(message, level, name):
    """
    Emit a single message to splunk
    """
=======
def emit_to_splunk(message, level, name, remove_sensitive_logs=False):
    '''
    Emit a single message to splunk
    '''

    if isinstance(message, (list, dict)):
        message = filter_logs(message, remove_dots=False)

>>>>>>> 75409c0d
    if SPLUNK_HANDLER is None:
        return False
    handler = SPLUNK_HANDLER

    handler.emit(MockRecord(message, level, time.asctime(), name))


def workaround_salt_log_handler_queues():
    class _FakeLogHandler(object):
        level = 10
        count = 0
        def handle(self, record):
            self.count += 1
    flh = _FakeLogHandler()
    import salt.log.setup as sls
    sls.LOGGING_STORE_HANDLER.sync_with_handlers([flh])
    sls.LOGGING_NULL_HANDLER.sync_with_handlers([flh])
    # if flh.count > 0:
    #     log.info("pretended to handle %d logging record(s) for salt.log.setup.LOGGING_*_HANDLER", flh.count)

def filter_logs(opts_to_log, remove_dots=True):
    '''
    Filters out keys containing certain patterns to avoid sensitive information being sent to logs
    Works on dictionaries and lists
    This function was located at extmods/modules/conf_publisher.py previously
    '''
    filtered_conf = _remove_sensitive_info(opts_to_log, PATTERNS_TO_FILTER)
    if remove_dots:
        for key in filtered_conf.keys():
            if '.' in key:
                filtered_conf[key.replace('.', '_')] = filtered_conf.pop(key)
    return filtered_conf


def _remove_sensitive_info(obj, patterns_to_filter):
    '''
    Filter known sensitive info
    '''
    if isinstance(obj, dict):
         obj = {
             key: _remove_sensitive_info(value, patterns_to_filter)
             for key, value in obj.iteritems()
             if not any(patt in key for patt in patterns_to_filter)}
    elif isinstance(obj, list):
         obj = [_remove_sensitive_info(item, patterns_to_filter)
                    for item in obj]
    return obj<|MERGE_RESOLUTION|>--- conflicted
+++ resolved
@@ -158,21 +158,14 @@
     SPLUNK_HANDLER = handler
 
 
-<<<<<<< HEAD
-def emit_to_splunk(message, level, name):
+def emit_to_splunk(message, level, name, remove_sensitive_logs=False):
     """
     Emit a single message to splunk
     """
-=======
-def emit_to_splunk(message, level, name, remove_sensitive_logs=False):
-    '''
-    Emit a single message to splunk
-    '''
 
     if isinstance(message, (list, dict)):
         message = filter_logs(message, remove_dots=False)
 
->>>>>>> 75409c0d
     if SPLUNK_HANDLER is None:
         return False
     handler = SPLUNK_HANDLER
