# This Dockerfile aims to make building Hubble v2 packages easier.
# If you don't have docker installed on your server/workstation please run setup_docker_env.ps1
# To build an image: 1. copy pkg/windows/pyinstaller-requirements.txt &  to directory with this Dockerfile
#                    2. docker build -t <image_name> .
# The resulting image is ready to run the pyinstaller on container start and drop hubble<version>.exe
# in a local directory. Mount c:\data volume into a directory on the host to access the package.
# To run the container:
#                    3. Copy over any other items you want to include with hubble and place them in <host folder>/opt
#                    4. docker run -it --rm -v <host folder>:c:\data <image_name>
#build docker image from windowscore
FROM microsoft/windowsservercore:ltsc2016
#Needed to just work
ENV PYTHONIOENCODING='UTF-8'
ENV _HOOK_DIR='./pkg/'
ENV NSIS_LOC='C:/Program Files (x86)/NSIS'
SHELL ["powershell", "-Command", "$ErrorActionPreference = 'Stop'; $ProgressPreference = 'SilentlyContinue';"]
#Create location for build environment and set as working dir
RUN New-Item C:/temp -ItemType Directory; \
  New-Item C:/data -ItemType Directory;
WORKDIR C:/temp
VOLUME C:/data

#Installing Python 3.7.0
ENV PYTHON_VERSION 3.7.0
ENV PYTHON_RELEASE 3.7.0

RUN $url = ('https://www.python.org/ftp/python/{0}/python-{1}-amd64.exe' -f $env:PYTHON_RELEASE, $env:PYTHON_VERSION); \
	Write-Host ('Downloading {0} ...' -f $url); \
	[Net.ServicePointManager]::SecurityProtocol = [Net.SecurityProtocolType]::Tls12; \
	Invoke-WebRequest -Uri $url -OutFile 'python.exe'; \
	\
	Write-Host 'Installing ...'; \
# https://docs.python.org/3.7/using/windows.html#installing-without-ui
	Start-Process python.exe -Wait \
		-ArgumentList @( \
			'/quiet', \
			'InstallAllUsers=1', \
			'TargetDir=C:\Python37', \
			'PrependPath=1', \
			'Shortcuts=0', \
			'Include_doc=0', \
			'Include_pip=0', \
			'Include_test=0' \
		); \
	\
#the installer updated PATH, so we should refresh our local value
	$env:PATH = [Environment]::GetEnvironmentVariable('PATH', [EnvironmentVariableTarget]::Machine); \
	\
	Write-Host 'Verifying install ...'; \
	Write-Host '  python --version'; python --version; \
	\
	Write-Host 'Removing ...'; \
	Remove-Item python.exe -Force; \
	\
	Write-Host 'Complete.'

# if this is called "PIP_VERSION", pip explodes with "ValueError: invalid truth value '<VERSION>'"
ENV PYTHON_PIP_VERSION 20.2
# https://github.com/pypa/get-pip
ENV PYTHON_GET_PIP_URL https://github.com/pypa/get-pip/raw/d59197a3c169cef378a22428a3fa99d33e080a5d/get-pip.py
ENV PYTHON_GET_PIP_SHA256 421ac1d44c0cf9730a088e337867d974b91bdce4ea2636099275071878cc189e

RUN Write-Host ('Downloading get-pip.py ({0}) ...' -f $env:PYTHON_GET_PIP_URL); \
	[Net.ServicePointManager]::SecurityProtocol = [Net.SecurityProtocolType]::Tls12; \
	Invoke-WebRequest -Uri $env:PYTHON_GET_PIP_URL -OutFile 'get-pip.py'; \
	Write-Host ('Verifying sha256 ({0}) ...' -f $env:PYTHON_GET_PIP_SHA256); \
	if ((Get-FileHash 'get-pip.py' -Algorithm sha256).Hash -ne $env:PYTHON_GET_PIP_SHA256) { \
		Write-Host 'FAILED!'; \
		exit 1; \
	}; \
	\
	Write-Host ('Installing pip=={0} ...' -f $env:PYTHON_PIP_VERSION); \
	python get-pip.py \
		--disable-pip-version-check \
		--no-cache-dir \
		('pip=={0}' -f $env:PYTHON_PIP_VERSION) \
	; \
	Remove-Item get-pip.py -Force; \
	\
	Write-Host 'Verifying pip install ...'; \
	pip --version; \
	\
	Write-Host 'Complete.'

##install Chocolatey, then git and osquery
ENV CHOCO_URL=https://chocolatey.org/install.ps1
RUN Set-ExecutionPolicy Bypass -Scope Process -Force; \
 [System.Net.ServicePointManager]::SecurityProtocol = [System.Net.SecurityProtocolType]'Tls,Tls11,Tls12'; \
 iex ((New-Object System.Net.WebClient).DownloadString("$env:CHOCO_URL"));
RUN choco install git nssm -y;
RUN choco install osquery --version 3.4.0 -y;

<<<<<<< HEAD
#RUN powershell.exe $env:Path = [System.Environment]::GetEnvironmentVariable("Path","Machine") + ";" + [System.Environment]::GetEnvironmentVariable("Path","User")
#All the variables used for salt
# ENV SALT_SRC_PATH='C:/temp/salt/'
# ENV SALT_GIT_URL=https://github.com/saltstack/salt
# ENV SALT_CHECKOUT=v2018.11
#Git clone salt and run packages

# RUN git clone "$env:SALT_GIT_URL"; \
#   Push-Location salt/pkg/windows; \
#   git checkout "$env:SALT_CHECKOUT"; \
#   [System.Net.ServicePointManager]::SecurityProtocol = [System.Net.SecurityProtocolType]'Tls,Tls11,Tls12'; \
#   ./build_env_3.ps1 -Silent;

#more salt installs
# RUN Push-Location salt; \
#   test-path ./setup.py; \
#   python ./setup.py --quiet install --force; \
#   pop-location;

=======
>>>>>>> b6c8d423
#All the variables used for hubble
ARG HUBBLE_CHECKOUT=develop
ARG HUBBLE_GIT_URL=https://github.com/goravsingal/hubble.git
ENV HUBBLE_SRC_PATH='C:/temp/hubble/'
#Clone Hubble
<<<<<<< HEAD
RUN echo "debug 1"
=======

>>>>>>> b6c8d423
RUN git clone "$env:HUBBLE_GIT_URL"; \
  Push-Location hubble; \
  git checkout "$env:HUBBLE_CHECKOUT"; \
  pop-location;

RUN Push-Location C:/temp/hubble/pkg/windows; \
		[System.Net.ServicePointManager]::SecurityProtocol = [System.Net.SecurityProtocolType]'Tls,Tls11,Tls12'; \
		./salt_build_script.ps1 -Silent;
<<<<<<< HEAD
RUN echo "debug 3"
=======

>>>>>>> b6c8d423
#Copy local files to working directory
COPY hubble.conf C:/temp/
RUN echo "debug 4"

RUN Push-Location C:/temp/hubble; \
  python setup.py egg_info; \
#Use pip to install hubble dependencies
  pip install -r hubblestack.egg-info/requires.txt \
  -r optional-requirements.txt \
  -r package-requirements.txt; \
  Pop-Location;
RUN echo "debug 5"

<<<<<<< HEAD
#Modify gitfs fix for incorrect path variables until fix has been upstreamed
# RUN If (!(Test-Path C:/Python37/Lib/site-packages/salt)) { Copy-Item C:/temp/salt/salt -Destination C:/Python37/Lib/site-packages/ -Recurse -Force}; \
#   $gitfsFile = Get-Content C:\Python37\Lib\site-packages\salt\utils\gitfs.py; \
#   $gitfsFile = $gitfsFile -replace 'files.add\\(add_mountpoint\\(relpath\\(repo_path\\)\\)\\)','files.add("/".join(repo_path.partition(".:\\")[2].split(os.sep)))'; \
#   Set-Content -Path C:\Python37\Lib\site-packages\salt\utils\gitfs.py -Value $gitfsFile -Force

=======
>>>>>>> b6c8d423
#Get vcredist prereq for hubble
RUN $ProgressPreference = 'SilentlyContinue'; \
  Invoke-WebRequest -Uri 'http://repo.saltstack.com/windows/dependencies/64/vcredist_x64_2008_mfc.exe' -OutFile "C:/temp/hubble/pkg/windows/vcredist.exe"

COPY entrypoint.ps1 C:/temp/
ENTRYPOINT ["powershell.exe", "C:/temp/entrypoint.ps1"]<|MERGE_RESOLUTION|>--- conflicted
+++ resolved
@@ -90,38 +90,11 @@
 RUN choco install git nssm -y;
 RUN choco install osquery --version 3.4.0 -y;
 
-<<<<<<< HEAD
-#RUN powershell.exe $env:Path = [System.Environment]::GetEnvironmentVariable("Path","Machine") + ";" + [System.Environment]::GetEnvironmentVariable("Path","User")
-#All the variables used for salt
-# ENV SALT_SRC_PATH='C:/temp/salt/'
-# ENV SALT_GIT_URL=https://github.com/saltstack/salt
-# ENV SALT_CHECKOUT=v2018.11
-#Git clone salt and run packages
-
-# RUN git clone "$env:SALT_GIT_URL"; \
-#   Push-Location salt/pkg/windows; \
-#   git checkout "$env:SALT_CHECKOUT"; \
-#   [System.Net.ServicePointManager]::SecurityProtocol = [System.Net.SecurityProtocolType]'Tls,Tls11,Tls12'; \
-#   ./build_env_3.ps1 -Silent;
-
-#more salt installs
-# RUN Push-Location salt; \
-#   test-path ./setup.py; \
-#   python ./setup.py --quiet install --force; \
-#   pop-location;
-
-=======
->>>>>>> b6c8d423
 #All the variables used for hubble
 ARG HUBBLE_CHECKOUT=develop
 ARG HUBBLE_GIT_URL=https://github.com/goravsingal/hubble.git
 ENV HUBBLE_SRC_PATH='C:/temp/hubble/'
 #Clone Hubble
-<<<<<<< HEAD
-RUN echo "debug 1"
-=======
-
->>>>>>> b6c8d423
 RUN git clone "$env:HUBBLE_GIT_URL"; \
   Push-Location hubble; \
   git checkout "$env:HUBBLE_CHECKOUT"; \
@@ -130,11 +103,6 @@
 RUN Push-Location C:/temp/hubble/pkg/windows; \
 		[System.Net.ServicePointManager]::SecurityProtocol = [System.Net.SecurityProtocolType]'Tls,Tls11,Tls12'; \
 		./salt_build_script.ps1 -Silent;
-<<<<<<< HEAD
-RUN echo "debug 3"
-=======
-
->>>>>>> b6c8d423
 #Copy local files to working directory
 COPY hubble.conf C:/temp/
 RUN echo "debug 4"
@@ -148,15 +116,6 @@
   Pop-Location;
 RUN echo "debug 5"
 
-<<<<<<< HEAD
-#Modify gitfs fix for incorrect path variables until fix has been upstreamed
-# RUN If (!(Test-Path C:/Python37/Lib/site-packages/salt)) { Copy-Item C:/temp/salt/salt -Destination C:/Python37/Lib/site-packages/ -Recurse -Force}; \
-#   $gitfsFile = Get-Content C:\Python37\Lib\site-packages\salt\utils\gitfs.py; \
-#   $gitfsFile = $gitfsFile -replace 'files.add\\(add_mountpoint\\(relpath\\(repo_path\\)\\)\\)','files.add("/".join(repo_path.partition(".:\\")[2].split(os.sep)))'; \
-#   Set-Content -Path C:\Python37\Lib\site-packages\salt\utils\gitfs.py -Value $gitfsFile -Force
-
-=======
->>>>>>> b6c8d423
 #Get vcredist prereq for hubble
 RUN $ProgressPreference = 'SilentlyContinue'; \
   Invoke-WebRequest -Uri 'http://repo.saltstack.com/windows/dependencies/64/vcredist_x64_2008_mfc.exe' -OutFile "C:/temp/hubble/pkg/windows/vcredist.exe"
